--- conflicted
+++ resolved
@@ -453,60 +453,8 @@
 
   everything:
     jobs:
-<<<<<<< HEAD
-=======
-    - "documentation"
-    - "typecheck":
-        py-version: "39"
-        tahoe-lafs: "1_18_0"
-    - "build-wheel"
-    - "linux-tests":
-        matrix:
-          parameters:
-            py-version:
-              - "39"
-              - "310"
-            tahoe-lafs:
-              - "1_18_0"
-              # This is usually not master@HEAD because it is still pinned to
-              # a certain revision.  The intent is to update it frequently and
-              # discover fixable incompatibilities in small groups and
-              # unfixable incompatibilities early enough to prevent them from
-              # going into a release.
-              - "dev"
-
-    # https://circleci.com/docs/using-macos/
-    - "macos-tests":
-        matrix:
-          parameters:
-            py-version:
-              - "3.9"
-              - "3.10"
-            xcode-version:
-              - "13.4.1"
-
->>>>>>> 999c7c05
     - "windows-tests":
         matrix:
           parameters:
             py-version:
-              - "3.9"
-              - "3.10"
-              - "3.11"
-<<<<<<< HEAD
-              - "3.12"
-=======
-              - "3.12"
-
-    - "finish-coverage":
-        # Make sure it depends on all coverage-collecting jobs!
-        requires:
-          - "linux-tests-39-1_18_0"
-          - "linux-tests-39-dev"
-          - "linux-tests-310-1_18_0"
-          - "linux-tests-310-dev"
-          - "macos-tests-3.9-13.4.1"
-          - "macos-tests-3.10-13.4.1"
-          - "windows-tests-3.9"
-          - "windows-tests-3.10"
->>>>>>> 999c7c05
+              - "3.12"