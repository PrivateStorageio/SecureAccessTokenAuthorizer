<<<<<<< HEAD
{ fetchFromGitHub, nettools, pythonPackages, buildPythonPackage
, twisted, foolscap, nevow, simplejson, zfec, pycryptopp, darcsver
, setuptoolsTrial, setuptoolsDarcs, pyasn1, zope_interface, cryptography
=======
{ fetchFromGitHub, nettools, python
, twisted, foolscap, nevow, zfec
, setuptoolsTrial, pyasn1, zope_interface
>>>>>>> 4ed8cc80
, service-identity, pyyaml, magic-wormhole, treq, appdirs
, eliot, autobahn, cryptography
}:
python.pkgs.buildPythonPackage rec {
  version = "1.14.0.dev";
  name = "tahoe-lafs-${version}";
  src = fetchFromGitHub {
    owner = "LeastAuthority";
    repo = "tahoe-lafs";
    # HEAD of an integration branch for all of the storage plugin stuff.  Last
    # updated August 23 2019.
    rev = "d4b5de2e08e26ad2cc14265a5993be2ecc791d5b";
    sha256 = "1l2da13w43zzwr1z262zhhq4hq3sha4zrxp7d46zmjn4ya0ixksf";
  };

  postPatch = ''
    sed -i "src/allmydata/util/iputil.py" \
        -es"|_linux_path = '/sbin/ifconfig'|_linux_path = '${nettools}/bin/ifconfig'|g"

    # Chroots don't have /etc/hosts and /etc/resolv.conf, so work around
    # that.
    for i in $(find src/allmydata/test -type f)
    do
      sed -i "$i" -e"s/localhost/127.0.0.1/g"
    done
<<<<<<< HEAD

    sed -i 's/"zope.interface.*"/"zope.interface"/' src/allmydata/_auto_deps.py
  '';


  propagatedBuildInputs = with pythonPackages; [
    twisted foolscap nevow simplejson zfec pycryptopp darcsver
    setuptoolsTrial setuptoolsDarcs pyasn1 zope_interface
    service-identity pyyaml magic-wormhole treq appdirs

    eliot autobahn cryptography
=======
  '';


  propagatedBuildInputs = with python.pkgs; [
    twisted foolscap nevow zfec appdirs
    setuptoolsTrial pyasn1 zope_interface
    service-identity pyyaml magic-wormhole treq

    eliot autobahn cryptography
  ];

  checkInputs = with python.pkgs; [
    hypothesis
    testtools
    fixtures
>>>>>>> 4ed8cc80
  ];

  checkPhase = ''
    ${python}/bin/python -m twisted.trial -j4 allmydata
  '';
  doCheck = false;
}<|MERGE_RESOLUTION|>--- conflicted
+++ resolved
@@ -1,12 +1,6 @@
-<<<<<<< HEAD
-{ fetchFromGitHub, nettools, pythonPackages, buildPythonPackage
-, twisted, foolscap, nevow, simplejson, zfec, pycryptopp, darcsver
-, setuptoolsTrial, setuptoolsDarcs, pyasn1, zope_interface, cryptography
-=======
 { fetchFromGitHub, nettools, python
 , twisted, foolscap, nevow, zfec
 , setuptoolsTrial, pyasn1, zope_interface
->>>>>>> 4ed8cc80
 , service-identity, pyyaml, magic-wormhole, treq, appdirs
 , eliot, autobahn, cryptography
 }:
@@ -32,19 +26,6 @@
     do
       sed -i "$i" -e"s/localhost/127.0.0.1/g"
     done
-<<<<<<< HEAD
-
-    sed -i 's/"zope.interface.*"/"zope.interface"/' src/allmydata/_auto_deps.py
-  '';
-
-
-  propagatedBuildInputs = with pythonPackages; [
-    twisted foolscap nevow simplejson zfec pycryptopp darcsver
-    setuptoolsTrial setuptoolsDarcs pyasn1 zope_interface
-    service-identity pyyaml magic-wormhole treq appdirs
-
-    eliot autobahn cryptography
-=======
   '';
 
 
@@ -60,7 +41,6 @@
     hypothesis
     testtools
     fixtures
->>>>>>> 4ed8cc80
   ];
 
   checkPhase = ''
