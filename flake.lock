--- conflicted
+++ resolved
@@ -1,6 +1,5 @@
 {
   "nodes": {
-<<<<<<< HEAD
     "challenge-bypass-ristretto": {
       "inputs": {
         "fenix": "fenix",
@@ -43,7 +42,9 @@
       "original": {
         "owner": "nix-community",
         "repo": "fenix",
-=======
+        "type": "github"
+      }
+    },
     "flake-compat": {
       "flake": false,
       "locked": {
@@ -57,7 +58,6 @@
       "original": {
         "owner": "edolstra",
         "repo": "flake-compat",
->>>>>>> 16e315dc
         "type": "github"
       }
     },
@@ -173,11 +173,8 @@
     },
     "root": {
       "inputs": {
-<<<<<<< HEAD
         "challenge-bypass-ristretto": "challenge-bypass-ristretto",
-=======
         "flake-compat": "flake-compat",
->>>>>>> 16e315dc
         "flake-utils": "flake-utils",
         "mach-nix-flake": "mach-nix-flake",
         "nixpkgs": "nixpkgs",
