--- conflicted
+++ resolved
@@ -46,12 +46,8 @@
     with_replication,
 )
 from ..spending import SpendingController
-<<<<<<< HEAD
+from ..sql import Cursor
 from ..tahoe import CapStr, DataProvider, ITahoeClient, MemoryGrid
-=======
-from ..sql import Cursor
-from ..tahoe import CapStr, ITahoeClient, MemoryGrid
->>>>>>> 68172e29
 from .common import delayedProxy
 from .fixtures import TempDir, TemporaryVoucherStore
 from .matchers import Always, Matcher, equals_database, returns
