# Copyright 2019 PrivateStorage.io, LLC
#
# Licensed under the Apache License, Version 2.0 (the "License");
# you may not use this file except in compliance with the License.
# You may obtain a copy of the License at
#
#     http://www.apache.org/licenses/LICENSE-2.0
#
# Unless required by applicable law or agreed to in writing, software
# distributed under the License is distributed on an "AS IS" BASIS,
# WITHOUT WARRANTIES OR CONDITIONS OF ANY KIND, either express or implied.
# See the License for the specific language governing permissions and
# limitations under the License.

"""
The automated unit test suite.
"""


def _configure_hypothesis():
    """
    Select define Hypothesis profiles and select one based on environment
    variables.
    """
    from os import environ

    from hypothesis import HealthCheck, settings

    base = dict(
        suppress_health_check=[
            # CPU resources available to builds typically varies significantly
            # from run to run making it difficult to determine if "too slow"
            # data generation is a result of the code or the execution
            # environment.  Prevent these checks from (intermittently) failing
            # tests that are otherwise fine.
            HealthCheck.too_slow,
        ],
        # With the same reasoning, disable the test deadline.
        deadline=None,
    )

    settings.register_profile("default", **base)

    settings.register_profile(
        "ci",
        # Make CI runs a little more aggressive in amount of coverage they try
        # to provide.
        max_examples=200,
        **base,
    )

    settings.register_profile(
        "fast",
<<<<<<< HEAD
        max_examples=1,
=======
        max_examples=3,
>>>>>>> ca1e44dd
        **base,
    )

    settings.register_profile(
        "big",
        max_examples=10000,
        # The only rule-based state machine we have now is quite simple and
        # can probably be completely explored in about 5 steps.  Give it some
        # headroom beyond that in case I'm wrong but don't let it run to the
        # full 50 because, combined with searching for 10000 successful
        # examples this makes the stateful test take *ages* to complete.
        stateful_step_count=15,
        **base,
    )

    profile_name = environ.get("ZKAPAUTHORIZER_HYPOTHESIS_PROFILE", "default")
    settings.load_profile(profile_name)
    print("Loaded profile {}".format(profile_name))


_configure_hypothesis()


def _monkeypatch_tahoe_3874():
    # Fix https://tahoe-lafs.org/trac/tahoe-lafs/ticket/3874
    from allmydata.testing.web import _FakeTahoeUriHandler
    from hyperlink import DecodedURL
    from twisted.web import http

    def render_GET(self, request):
        uri = DecodedURL.from_text(request.uri.decode("utf8"))
        capability = None
        for arg, value in uri.query:
            if arg == "uri":
                capability = value.encode("ascii")
        # it's legal to use the form "/uri/<capability>"
        if capability is None and request.postpath and request.postpath[0]:
            capability = request.postpath[0]

        # if we don't yet have a capability, that's an error
        if capability is None:
            request.setResponseCode(http.BAD_REQUEST)
            return b"GET /uri requires uri="

        # the user gave us a capability; if our Grid doesn't have any
        # data for it, that's an error.
        if capability not in self.data:
            request.setResponseCode(http.BAD_REQUEST)
            return "No data for '{}'".format(capability.decode("ascii"))

        return self.data[capability]

    _FakeTahoeUriHandler.render_GET = render_GET


_monkeypatch_tahoe_3874()<|MERGE_RESOLUTION|>--- conflicted
+++ resolved
@@ -51,11 +51,7 @@
 
     settings.register_profile(
         "fast",
-<<<<<<< HEAD
-        max_examples=1,
-=======
         max_examples=3,
->>>>>>> ca1e44dd
         **base,
     )
 
