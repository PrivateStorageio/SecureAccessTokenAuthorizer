--- conflicted
+++ resolved
@@ -2,12 +2,8 @@
 Tests for ``_zkapauthorizer.tahoe``.
 """
 
-<<<<<<< HEAD
-from asyncio import run
 from io import BytesIO
 
-=======
->>>>>>> afc629e7
 from allmydata.test.strategies import write_capabilities
 from fixtures import TempDir
 from hyperlink import DecodedURL
