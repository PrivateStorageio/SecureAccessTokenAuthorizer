"""
Tests for ``_zkapauthorizer.recover``, the replication recovery system.
"""

from asyncio import run
from io import BytesIO
from sqlite3 import Connection, connect
from typing import Iterator

from allmydata.client import read_config
from hypothesis import assume, given, note, settings
from hypothesis.stateful import (
    RuleBasedStateMachine,
    invariant,
    precondition,
    rule,
    run_state_machine_as_test,
)
from hypothesis.strategies import data, lists, randoms, sampled_from, text
from testresources import setUpResources, tearDownResources
from testtools import TestCase
from testtools.matchers import (
    AfterPreprocessing,
    Always,
    Equals,
    Is,
    IsInstance,
    MatchesStructure,
)
from testtools.twistedsupport import AsynchronousDeferredRunTest, failed, succeeded
from twisted.internet.defer import Deferred, inlineCallbacks

from ..config import REPLICA_RWCAP_BASENAME
from ..recover import (
    RecoveryStages,
    ReplicationAlreadySetup,
    StatefulRecoverer,
    attenuate_writecap,
    get_tahoe_lafs_direntry_uploader,
    get_tahoe_lafs_downloader,
    make_canned_downloader,
    make_fail_downloader,
    noop_downloader,
    recover,
    setup_tahoe_lafs_replication,
    statements_from_snapshot,
)
<<<<<<< HEAD
from ..tahoe import MemoryGrid, Tahoe, make_directory
=======
from ..sql import Table, create_table
from ..tahoe import MemoryGrid, Tahoe, link, make_directory, upload
>>>>>>> 87698b99
from .fixtures import Treq
from .matchers import equals_database, matches_capability
from .resources import client_manager
from .strategies import (
    api_auth_tokens,
    deletes,
    inserts,
    sql_identifiers,
    tables,
    tahoe_configs,
    updates,
)


def snapshot(connection: Connection) -> Iterator[str]:
    return connection.iterdump()


def netstring(bs: bytes) -> bytes:
    """
    Encode a single string as a netstring.

    :see: http://cr.yp.to/proto/netstrings.txt
    """
    return b"".join(
        [
            str(len(bs)).encode("ascii"),
            b":",
            bs,
            b",",
        ]
    )


def statements_to_snapshot(statements: Iterator[str]) -> Iterator[bytes]:
    """
    Take a snapshot of the database reachable via the given connection.
    """
    for statement in statements:
        # Use netstrings to frame each statement.  Statements can have
        # embedded newlines (and CREATE TABLE statements especially tend to).
        yield netstring(statement.encode("utf-8"))


class SnapshotEncodingTests(TestCase):
    """
    Tests for a snapshot's round-trip through encoding and decoding.
    """

    @given(lists(text()))
    def test_roundtrip(self, statements):
        """
        Statements of a snapshot can be encoded to bytes and decoded to the same
        statements again using ``statements_to_snapshot`` and
        ``statements_from_snapshot``.
        """
        loaded = list(
            statements_from_snapshot(
                BytesIO(b"".join(statements_to_snapshot(statements)))
            )
        )
        self.assertThat(statements, Equals(loaded))


class SnapshotMachine(RuleBasedStateMachine):
    """
    Transition rules for a state machine corresponding to the state of a
    SQLite3 database.  Transitions are schema changes, row inserts, row
    updates, row deletions, etc.
    """

    def __init__(self, case):
        super().__init__()
        self.case = case
        self.connection = connect(":memory:")
        self.tables: dict[str, Table] = {}

    @invariant()
    def snapshot_equals_database(self):
        """
        At all points a snapshot of the database can be used to construct a new
        database with the same contents.
        """
        snapshot_bytes = b"".join(statements_to_snapshot(snapshot(self.connection)))
        statements = statements_from_snapshot(BytesIO(snapshot_bytes))
        new = connect(":memory:")
        cursor = new.cursor()
        with new:
            recover(statements, cursor)
        self.case.assertThat(
            new,
            equals_database(reference=self.connection),
            "source (reference) database iterdump does not equal "
            "sink (actual) database iterdump",
        )

    @rule(
        name=sql_identifiers(),
        table=tables(),
    )
    def create_table(self, name, table):
        """
        Create a new table in the database.
        """
        assume(name not in self.tables)
        self.tables[name] = table
        statement = create_table(name, table)
        note("executing {!r}".format(statement))
        self.connection.execute(statement)

    @precondition(lambda self: len(self.tables) > 0)
    @rule(
        change_types=lists(sampled_from([inserts, deletes, updates]), min_size=1),
        random=randoms(),
        data=data(),
    )
    def modify_rows(self, change_types, random, data):
        """
        Change some rows in some tables.
        """
        for change_type in change_types:
            # Choose a table to impact
            table_name = random.choice(sorted(self.tables))
            # Construct the change
            changes = data.draw(lists(change_type(table_name, self.tables[table_name])))
            # Execute the changes
            for change in changes:
                statement = change.statement()
                args = change.arguments()
                note("executing {!r} {!r}".format(statement, args))
                self.connection.execute(statement, args)


class RecoverTests(TestCase):
    """
    Tests for ``recover``.
    """

    def test_stateful(self):
        """
        Test the snapshot/recovery system using ``SnapshotMachine``.
        """
        # Many shallow runs are probably more useful than fewer deep runs.
        # That is, exercise breadth in preference to depth.
        #
        # Also try to play along with any profile that has been loaded.
        max_examples = settings.default.max_examples * 10
        stateful_step_count = int(max(3, settings.default.stateful_step_count / 10))

        run_state_machine_as_test(
            lambda: SnapshotMachine(self),
            settings=settings(
                max_examples=max_examples,
                stateful_step_count=stateful_step_count,
            ),
        )


class StatefulRecovererTests(TestCase):
    """
    Tests for ``StatefulRecoverer``.
    """

    def test_succeeded_after_recover(self):
        """
        ``StatefulRecoverer`` automatically progresses to the succeeded stage when
        recovery completes without exception.
        """
        recoverer = StatefulRecoverer()
        with connect(":memory:") as conn:
            cursor = conn.cursor()
            first = Deferred.fromCoroutine(recoverer.recover(noop_downloader, cursor))
            self.assertThat(
                first,
                succeeded(Always()),
            )
            self.assertThat(
                recoverer.state(),
                MatchesStructure(
                    stage=Equals(RecoveryStages.succeeded),
                ),
            )

    def test_state_recovered(self):
        """
        After ``StatefulRecoverer`` reaches the ``succeeded`` state the state
        represented by the downloaded snapshot is present in the database
        itself.
        """
        snapshot = b"".join(
            statements_to_snapshot(
                [
                    "CREATE TABLE [succeeded] ( [a] TEXT );\n",
                    "INSERT INTO [succeeded] ([a]) VALUES ('yes');\n",
                ]
            )
        )
        downloader = make_canned_downloader(snapshot)
        recoverer = StatefulRecoverer()
        with connect(":memory:") as conn:
            cursor = conn.cursor()
            first = Deferred.fromCoroutine(recoverer.recover(downloader, cursor))
            self.assertThat(first, succeeded(Always()))

            cursor.execute("SELECT * FROM [succeeded]")
            self.assertThat(
                cursor.fetchall(),
                Equals([("yes",)]),
            )

    def test_failed_after_download_failed(self):
        """
        ``StatefulRecoverer`` automatically progresses to the failed stage when
        download fails with an exception.
        """
        downloader = make_fail_downloader(OSError("Something is wrong"))
        recoverer = StatefulRecoverer()
        with connect(":memory:") as conn:
            cursor = conn.cursor()
            first = Deferred.fromCoroutine(recoverer.recover(downloader, cursor))
            self.assertThat(
                first,
                succeeded(Always()),
            )
            self.assertThat(
                recoverer.state(),
                MatchesStructure(
                    stage=Equals(RecoveryStages.download_failed),
                ),
            )

    def test_failed_after_recover_failed(self):
        """
        ``StatefulRecoverer`` automatically progresses to the failed stage when
        recovery fails with an exception.
        """
        downloader = make_canned_downloader(b"non-sql junk to provoke a failure")
        recoverer = StatefulRecoverer()
        with connect(":memory:") as conn:
            cursor = conn.cursor()
            first = Deferred.fromCoroutine(recoverer.recover(downloader, cursor))
            self.assertThat(
                first,
                succeeded(Always()),
            )
            self.assertThat(
                recoverer.state(),
                MatchesStructure(
                    stage=Equals(RecoveryStages.import_failed),
                ),
            )

    def test_cannot_recover_twice(self):
        """
        A second call to ``StatefulRecoverer.recover`` returns ``None`` without
        altering the recovery state.
        """
        downloader = noop_downloader
        recoverer = StatefulRecoverer()
        with connect(":memory:") as conn:
            cursor = conn.cursor()
            self.assertThat(
                Deferred.fromCoroutine(recoverer.recover(downloader, cursor)),
                succeeded(Always()),
            )
            stage = recoverer.state().stage
            second = Deferred.fromCoroutine(recoverer.recover(downloader, cursor))
            self.assertThat(
                second,
                succeeded(Is(None)),
            )
            self.assertThat(recoverer.state().stage, Equals(stage))


class TahoeLAFSDownloaderTests(TestCase):
    """
    Tests for ``get_tahoe_lafs_downloader`` and ``tahoe_lafs_downloader``.
    """

    # Support test methods that return a Deferred.
    run_tests_with = AsynchronousDeferredRunTest.make_factory(timeout=60.0)

    # Get a Tahoe-LAFS client node connected to a storage node.
    resources = [("client", client_manager)]

    def setUp(self):
        super().setUp()
        setUpResources(self, self.resources, None)
        self.addCleanup(lambda: tearDownResources(self, self.resources, None))

    @inlineCallbacks
    def test_uploader_and_downloader(self):
        """
        ``get_tahoe_lafs_downloader`` returns a downloader factory that can be
        used to download objects using a Tahoe-LAFS client.
        """
        config = read_config(self.client.node_dir.path, "tub.port")
        # AsynchronousDeferredRunTest sets reactor on us.
        httpclient = self.useFixture(Treq(self.reactor, case=self)).client()
        tahoeclient = Tahoe(httpclient, config)

        replica_dir_cap_str = yield Deferred.fromCoroutine(
            make_directory(httpclient, self.client.node_url),
        )

        # use the uploader to push some replica data
        upload = get_tahoe_lafs_direntry_uploader(
            tahoeclient,
            replica_dir_cap_str,
        )
        yield Deferred.fromCoroutine(upload(BytesIO(b"snapshot data")))

        # download it with the downloader
        get_downloader = get_tahoe_lafs_downloader(tahoeclient)
        download = get_downloader(replica_dir_cap_str)

        downloaded_snapshot_path = yield Deferred.fromCoroutine(
            download(lambda state: None)
        )
        self.assertThat(
            downloaded_snapshot_path.getContent(),
            Equals(b"snapshot data"),
        )


class SetupTahoeLAFSReplicationTests(TestCase):
    """
    Tests for ``setup_tahoe_lafs_replication``.
    """

    @given(
        tahoe_configs(),
        api_auth_tokens(),
    )
    def test_already_setup(self, get_config, api_auth_token):
        """
        If replication is already set up, ``setup_tahoe_lafs_replication`` signals
        failure with ``ReplicationAlreadySetup``.
        """
        grid = MemoryGrid()
        client = grid.client()
        client.get_private_path(REPLICA_RWCAP_BASENAME).setContent(b"URI:DIR2:stuff")
        self.assertThat(
            Deferred.fromCoroutine(setup_tahoe_lafs_replication(client)),
            failed(
                AfterPreprocessing(
                    lambda f: f.value,
                    IsInstance(ReplicationAlreadySetup),
                ),
            ),
        )

    @given(
        tahoe_configs(),
        api_auth_tokens(),
    )
    def test_setup(self, get_config, api_auth_token):
        """
        If replication was not previously set up then
        ``setup_tahoe_lafs_replication`` signals success with a read-only
        directory capability string that it has just created and written to
        the node private directory.
        """
        grid = MemoryGrid()
        client = grid.client()

        ro_cap = run(setup_tahoe_lafs_replication(client))
        self.assertThat(ro_cap, matches_capability(Equals("DIR2-RO")))

        # Memory grid lets us download directory cap as a dict.  Kind of bogus
        # but use it for now.
        self.assertThat(
            grid.download(ro_cap),
            Equals({}),
        )

        # Peek inside the node private state to make sure the capability was
        # written.
        self.assertThat(
            client.get_private_path(REPLICA_RWCAP_BASENAME).getContent(),
            AfterPreprocessing(
                attenuate_writecap,
                Equals(ro_cap),
            ),
        )<|MERGE_RESOLUTION|>--- conflicted
+++ resolved
@@ -45,12 +45,8 @@
     setup_tahoe_lafs_replication,
     statements_from_snapshot,
 )
-<<<<<<< HEAD
+from ..sql import Table, create_table
 from ..tahoe import MemoryGrid, Tahoe, make_directory
-=======
-from ..sql import Table, create_table
-from ..tahoe import MemoryGrid, Tahoe, link, make_directory, upload
->>>>>>> 87698b99
 from .fixtures import Treq
 from .matchers import equals_database, matches_capability
 from .resources import client_manager
