# Copyright 2019 PrivateStorage.io, LLC
#
# Licensed under the Apache License, Version 2.0 (the "License");
# you may not use this file except in compliance with the License.
# You may obtain a copy of the License at
#
#     http://www.apache.org/licenses/LICENSE-2.0
#
# Unless required by applicable law or agreed to in writing, software
# distributed under the License is distributed on an "AS IS" BASIS,
# WITHOUT WARRANTIES OR CONDITIONS OF ANY KIND, either express or implied.
# See the License for the specific language governing permissions and
# limitations under the License.

"""
Common fixtures to let the test suite focus on application logic.
"""

import gc
from base64 import b64encode
<<<<<<< HEAD
from typing import Any, Generator
=======
from datetime import datetime
from typing import Callable, Optional
>>>>>>> 7c4efbe1

import attr
from allmydata.storage.server import StorageServer
from attrs import define, field
from fixtures import Fixture, TempDir
from testtools import TestCase
from treq.client import HTTPClient
from twisted.internet.defer import Deferred, inlineCallbacks
from twisted.internet.interfaces import IReactorTime
from twisted.internet.task import Clock, deferLater
from twisted.python.filepath import FilePath
from twisted.web.client import Agent, HTTPConnectionPool

from ..config import EmptyConfig
from ..controller import DummyRedeemer, IRedeemer, PaymentController
from ..model import VoucherStore, memory_connect


@attr.s(auto_attribs=True)
class AnonymousStorageServer(Fixture):
    """
    Supply an instance of allmydata.storage.server.StorageServer which
    implements anonymous access to Tahoe-LAFS storage server functionality.

    :ivar tempdir: The path to the server's storage on the filesystem.

    :ivar storage_server: The protocol-agnostic storage server backend.

    :ivar clock: The ``IReactorTime`` provider to supply to ``StorageServer``
        for its time-checking needs.
    """

    clock: Clock = attr.ib()

    tempdir: FilePath = attr.ib(default=None)
    storage_server: StorageServer = attr.ib(default=None)

    def _setUp(self):
        self.tempdir = FilePath(self.useFixture(TempDir()).join("storage"))
        self.storage_server = StorageServer(
            self.tempdir.path,
            b"x" * 20,
            clock=self.clock,
        )


@attr.s
class TemporaryVoucherStore(Fixture):
    """
    Create a ``VoucherStore`` in a temporary directory associated with the
    given test case.

    :ivar get_config: A function like the one built by ``tahoe_configs``.
    :ivar get_now: A no-argument callable that returns a datetime giving a
        time to consider as "now".

    :ivar store: A newly created temporary store.
    """

    get_config = attr.ib()
    get_now = attr.ib()

    def _setUp(self):
        self.tempdir = self.useFixture(TempDir())
        self.config = self.get_config(self.tempdir.join("node"), "tub.port")
        self.store = VoucherStore.from_node_config(
            self.config,
            self.get_now,
            memory_connect,
        )
        self.addCleanup(self._cleanUp)

    def _cleanUp(self):
        """
        Drop the reference to the ``VoucherStore`` so the underlying SQLite3
        connection can close.
        """
        self.store = None


@define
class ConfiglessMemoryVoucherStore(Fixture):
    """
    Create a ``VoucherStore`` backed by an in-memory database and with no
    associated Tahoe-LAFS configuration or node.

    This is like ``TemporaryVoucherStore`` but faster because it skips the
    Tahoe-LAFS parts.
    """

    get_now: Callable[[], datetime]
    _public_key: str = b64encode(b"A" * 32).decode("utf-8")
    redeemer: IRedeemer = field(init=False)
    store: Optional[VoucherStore] = None

    @redeemer.default
    def _redeemer_default(self):
        return DummyRedeemer(self._public_key)

    def _setUp(self):
        self.store = VoucherStore.from_node_config(
            EmptyConfig(FilePath(".")),
            self.get_now,
            memory_connect,
        )
        self.addCleanup(self._cleanUp)

    def _cleanUp(self):
        """
        Drop the reference to the ``VoucherStore`` so the underlying SQLite3
        connection can close.
        """
        self.store = None

    def redeem(self, voucher, num_passes):
        """
        Redeem a voucher for some passes.

        :return: A ``Deferred`` that fires with the redemption result.
        """
        return PaymentController(
            self.store,
            self.redeemer,
            # Have to pass it here or to redeem, doesn't matter which.
            default_token_count=num_passes,
            # No value in splitting it into smaller groups in this case.
            # Doing so only complicates the test by imposing a different
            # minimum token count requirement (can't have fewer tokens
            # than groups).
            num_redemption_groups=1,
            allowed_public_keys={self._public_key},
            clock=Clock(),
        ).redeem(
            voucher,
        )


@define
class Treq(Fixture):
    """
    Offer a facility for creating an ``HTTPClient`` which does real I/O using
    a Twisted reactor and is automatically cleaned up.
    """

    reactor: IReactorTime

    # We require a TestCase that supports asynchronous cleanups because
    # Fixtures can't handle them natively.
    case: TestCase

    pool: HTTPConnectionPool = field()

    @pool.default
    def _pool(self):
        return HTTPConnectionPool(self.reactor)

    def _setUp(self):
        # Make sure connections from the connection pool are cleaned up at the
        # end of the test.
        self.case.addCleanup(self._cleanup)

    def client(self) -> HTTPClient:
        """
        Get a new client object.
        """
        return HTTPClient(Agent(self.reactor, self.pool))

    @inlineCallbacks
    def _cleanup(self) -> Generator[Deferred[Any], Any, None]:
        """
        Clean up reactor event-sources allocated by ``HTTPConnectionPool``.
        """
        # Close any connections that are idling in the connection pool.
        yield self.pool.closeCachedConnections()

        # There may be connections which were *just* finished with.  Their
        # `loseConnection` has been called but the connection hasn't actually been
        # lost yet.  If their buffers are actually empty then they will close
        # after the reactor gets another look at them.  Unfortunately it is
        # unspecified how long after `loseConnection` the connection will actually
        # be lost (the protocol is told via its connectionLost method but the
        # connection pool does not expose that information to us).  Empirically, a
        # couple of reactor iterations (or whatever the equivalent is on this
        # reactor) seems to be enough.  If it's not, sorry.
        yield deferLater(self.reactor, 0, lambda: None)
        yield deferLater(self.reactor, 0, lambda: None)


class DetectLeakedDescriptors(Fixture):
    """
    Check for file descriptors that are open at clean up time that were not
    open at set up time and cause the test to fail if any are found.
    """

    blacklist_filenames = {
        "privatestorageio-zkapauthz-v1.sqlite3",
        "privatestorageio-zkapauthz-v1.sqlite3 (deleted)",
    }

    def _setUp(self):
        fdpath = FilePath("/proc/self/fd")
        if fdpath.isdir():
            # If it exists, we can inspect it to learn about open file
            # descriptors.  If it doesn't, it's a bit harder and we don't
            # bother for now.
            self._before = fdpath.children()
            self.addCleanup(self._cleanup)

    def _cleanup(self):
        def get_leaked():
            after = FilePath("/proc/self/fd").children()
            return {
                e.realpath()
                for e in set(after) - set(self._before)
                if e.realpath().basename() in self.blacklist_filenames
            }

        leaked = get_leaked()
        if leaked:
            # VoucherStore hangs off _Client which participates in a set of
            # impressively complex cyclic references.  The reference counting
            # collector will not clean it up so we will *always* see open file
            # descriptors if we don't trigger the cycle collector.
            #
            # Garbage collection is expensive though and a lot of the test
            # suite doesn't make any VoucherStores or _Clients.  So only
            # trigger this if we have reason to believe something might have
            # leaked.
            gc.collect()

            leaked = get_leaked()
            if leaked:
                raise ValueError(leaked)<|MERGE_RESOLUTION|>--- conflicted
+++ resolved
@@ -18,12 +18,8 @@
 
 import gc
 from base64 import b64encode
-<<<<<<< HEAD
-from typing import Any, Generator
-=======
 from datetime import datetime
-from typing import Callable, Optional
->>>>>>> 7c4efbe1
+from typing import Any, Callable, Generator, Optional
 
 import attr
 from allmydata.storage.server import StorageServer
