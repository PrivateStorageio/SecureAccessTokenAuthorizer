# Copyright 2019 PrivateStorage.io, LLC
#
# Licensed under the Apache License, Version 2.0 (the "License");
# you may not use this file except in compliance with the License.
# You may obtain a copy of the License at
#
#     http://www.apache.org/licenses/LICENSE-2.0
#
# Unless required by applicable law or agreed to in writing, software
# distributed under the License is distributed on an "AS IS" BASIS,
# WITHOUT WARRANTIES OR CONDITIONS OF ANY KIND, either express or implied.
# See the License for the specific language governing permissions and
# limitations under the License.

"""
Tests for ``_zkapauthorizer.lease_maintenance``.
"""

from __future__ import absolute_import, unicode_literals

from datetime import datetime, timedelta

import attr
from allmydata.client import SecretHolder
from allmydata.interfaces import IServer, IStorageBroker
from allmydata.util.hashutil import CRYPTO_VAL_SIZE
from fixtures import TempDir
from hypothesis import given, note
from hypothesis.strategies import (
    binary,
    builds,
    composite,
    dictionaries,
    floats,
    integers,
    just,
    lists,
    randoms,
    sets,
)
from testtools import TestCase
from testtools.matchers import (
    AfterPreprocessing,
    AllMatch,
    Always,
    Equals,
    HasLength,
    Is,
    MatchesAll,
)
from testtools.twistedsupport import succeeded
from twisted.application.service import IService
from twisted.internet.defer import Deferred, maybeDeferred, succeed
from twisted.internet.task import Clock
from twisted.python.filepath import FilePath
from zope.interface import implementer

from ..config import empty_config, lease_maintenance_from_tahoe_config
from ..foolscap import ShareStat
from ..lease_maintenance import (
    LeaseMaintenanceConfig,
    MemoryMaintenanceObserver,
    NoopMaintenanceObserver,
    lease_maintenance_config_from_dict,
    lease_maintenance_config_to_dict,
    lease_maintenance_service,
    maintain_leases_from_root,
    renew_leases,
    visit_storage_indexes_from_root,
)
from .matchers import Provides, between, leases_current
from .strategies import (
    clocks,
    interval_means,
    lease_maintenance_configurations,
    node_hierarchies,
    posix_timestamps,
    sharenums,
    storage_indexes,
)

<<<<<<< HEAD
default_lease_maint_config = lease_maintenance_from_tahoe_config(empty_config)
=======
try:
    from typing import Dict, List
except ImportError:
    pass


def interval_means():
    return floats(
        # It doesn't make sense to have a negative check interval mean.
        min_value=0,
        # We can't make this value too large or it isn't convertable to a
        # timedelta.  Also, even values as large as this one are of
        # questionable value.
        max_value=60 * 60 * 24 * 365,
    ).map(
        # By representing the result as a timedelta we avoid the cases where
        # the lower precision of timedelta compared to float drops the whole
        # value (anything between 0 and 1 microsecond).  This is just one
        # example of how working with timedeltas is nicer, in general.
        lambda s: timedelta(seconds=s),
    )
>>>>>>> fe9341a9


def dummy_maintain_leases():
    pass


@attr.s
class DummyStorageServer(object):
    """
    A dummy implementation of ``IStorageServer`` from Tahoe-LAFS.

    :ivar buckets: A mapping from storage index to
        metadata about shares at that storage index.
    """

    clock = attr.ib()
    buckets = attr.ib()  # type: Dict[bytes, Dict[int, ShareStat]]
    lease_seed = attr.ib()

    def stat_shares(self, storage_indexes):
        # type: (List[bytes]) -> Deferred[List[Dict[int, ShareStat]]]
        return succeed(list(self.buckets.get(idx, {}) for idx in storage_indexes))

    def get_lease_seed(self):
        return self.lease_seed

    def add_lease(self, storage_index, renew_secret, cancel_secret):
        for stat in self.buckets.get(storage_index, {}).values():
            stat.lease_expiration = (
                self.clock.seconds() + timedelta(days=31).total_seconds()
            )


class SharesAlreadyExist(Exception):
    pass


def create_share(storage_server, storage_index, sharenum, size, lease_expiration):
    # type: (DummyStorageServer, bytes, int, int, int) -> None
    """
    Add a share to a storage index ("bucket").

    :param DummyServer storage_server: The server to populate with shares.
    :param bytes storage_index: The storage index of the shares.
    :param sharenum: The share number to add.
    :param int size: The application data size of the shares.
    :param int lease_expiration: The expiration time for the lease to attach
        to the shares.

    :raise SharesAlreadyExist: If there are already shares at the given
        storage index.

    :return: ``None``
    """
    if sharenum in storage_server.buckets.get(storage_index, {}):
        raise SharesAlreadyExist(
            "Cannot create shares for storage index where they already exist.",
        )
    bucket = storage_server.buckets.setdefault(storage_index, {})
    bucket[sharenum] = ShareStat(
        size=size,
        lease_expiration=lease_expiration,
    )


def lease_seeds():
    return binary(
        min_size=20,
        max_size=20,
    )


def share_stats():
    return builds(
        ShareStat,
        size=integers(min_value=0),
        lease_expiration=integers(min_value=0, max_value=2 ** 31),
    )


def storage_servers(clocks):
    return builds(
        DummyStorageServer,
        clocks,
        dictionaries(storage_indexes(), dictionaries(sharenums(), share_stats())),
        lease_seeds(),
    ).map(
        DummyServer,
    )


@implementer(IServer)
@attr.s
class DummyServer(object):
    """
    A partial implementation of a Tahoe-LAFS "native" storage server.
    """

    _storage_server = attr.ib()

    def get_storage_server(self):
        return self._storage_server


@implementer(IStorageBroker)
@attr.s
class DummyStorageBroker(object):
    """
    A partial implementation of a Tahoe-LAFS storage broker.
    """

    clock = attr.ib()
    _storage_servers = attr.ib()

    def get_connected_servers(self):
        return self._storage_servers


@composite
def storage_brokers(draw, clocks):
    clock = draw(clocks)
    return DummyStorageBroker(
        clock,
        draw(lists(storage_servers(just(clock)))),
    )


class LeaseMaintenanceConfigTests(TestCase):
    """
    Tests related to ``LeaseMaintenanceConfig``.
    """

    @given(lease_maintenance_configurations())
    def test_config_roundtrip(self, config):
        """
        ``LeaseMaintenanceConfig`` round-trips through
        ``lease_maintenance_config_to_dict`` and
        ``lease_maintenance_config_from_dict``.
        """
        dumped = lease_maintenance_config_to_dict(config)
        loaded = lease_maintenance_config_from_dict(dumped)
        self.assertThat(loaded, Equals(config))


class LeaseMaintenanceServiceTests(TestCase):
    """
    Tests for the service returned by ``lease_maintenance_service``.
    """

    @given(randoms())
    def test_interface(self, random):
        """
        The service provides ``IService``.
        """
        clock = Clock()
        service = lease_maintenance_service(
            dummy_maintain_leases,
            clock,
            FilePath(self.useFixture(TempDir()).join("last-run")),
            random,
            lease_maint_config=default_lease_maint_config,
        )
        self.assertThat(
            service,
            Provides([IService]),
        )

    @given(
        randoms(),
        interval_means(),
    )
    def test_initial_interval(self, random, mean):
        """
        When constructed without a value for ``last_run``,
        ``lease_maintenance_service`` schedules its first run to take place
        after an interval that falls uniformly in range centered on ``mean``
        with a size of ``range``.
        """
        clock = Clock()
        # Construct a range that fits in with the mean
        range_ = timedelta(
            seconds=random.uniform(0, mean.total_seconds()),
        )

        service = lease_maintenance_service(
            dummy_maintain_leases,
            clock,
            FilePath(self.useFixture(TempDir()).join("last-run")),
            random,
            LeaseMaintenanceConfig(
                mean,
                range_,
                timedelta(0),
            ),
        )
        service.startService()
        [maintenance_call] = clock.getDelayedCalls()

        datetime_now = datetime.utcfromtimestamp(clock.seconds())
        low = datetime_now + mean - (range_ / 2)
        high = datetime_now + mean + (range_ / 2)
        self.assertThat(
            datetime.utcfromtimestamp(maintenance_call.getTime()),
            between(low, high),
        )

    @given(
        randoms(),
        clocks(),
        interval_means(),
        interval_means(),
    )
    def test_initial_interval_with_last_run(self, random, clock, mean, since_last_run):
        """
        When constructed with a value for ``last_run``,
        ``lease_maintenance_service`` schedules its first run to take place
        sooner than it otherwise would, by at most the time since the last
        run.
        """
        datetime_now = datetime.utcfromtimestamp(clock.seconds())
        # Construct a range that fits in with the mean
        range_ = timedelta(
            seconds=random.uniform(0, mean.total_seconds()),
        )

        # Figure out the absolute last run time.
        last_run = datetime_now - since_last_run
        last_run_path = FilePath(self.useFixture(TempDir()).join("last-run"))
        last_run_path.setContent(last_run.isoformat())

        service = lease_maintenance_service(
            dummy_maintain_leases,
            clock,
            last_run_path,
            random,
            LeaseMaintenanceConfig(
                mean,
                range_,
                timedelta(0),
            ),
        )
        service.startService()
        [maintenance_call] = clock.getDelayedCalls()

        low = datetime_now + max(
            timedelta(0),
            mean - (range_ / 2) - since_last_run,
        )
        high = max(
            # If since_last_run is one microsecond (precision of timedelta)
            # then the range is indivisible.  Avoid putting the expected high
            # below the expected low.
            low,
            datetime_now + mean + (range_ / 2) - since_last_run,
        )

        note(
            "mean: {}\nrange: {}\nnow: {}\nlow: {}\nhigh: {}\nsince last: {}".format(
                mean,
                range_,
                datetime_now,
                low,
                high,
                since_last_run,
            )
        )

        self.assertThat(
            datetime.utcfromtimestamp(maintenance_call.getTime()),
            between(low, high),
        )

    @given(
        randoms(),
        clocks(),
    )
    def test_clean_up_when_stopped(self, random, clock):
        """
        When the service is stopped, the delayed call in the reactor is removed.
        """
        service = lease_maintenance_service(
            lambda: None,
            clock,
            FilePath(self.useFixture(TempDir()).join("last-run")),
            random,
            lease_maint_config=default_lease_maint_config,
        )
        service.startService()
        self.assertThat(
            maybeDeferred(service.stopService),
            succeeded(Is(None)),
        )
        self.assertThat(
            clock.getDelayedCalls(),
            Equals([]),
        )
        self.assertThat(
            service.running,
            Equals(False),
        )

    @given(
        randoms(),
        clocks(),
    )
    def test_nodes_visited(self, random, clock):
        """
        When the service runs, it calls the ``maintain_leases`` object.
        """
        leases_maintained_at = []

        def maintain_leases():
            leases_maintained_at.append(datetime.utcfromtimestamp(clock.seconds()))

        service = lease_maintenance_service(
            maintain_leases,
            clock,
            FilePath(self.useFixture(TempDir()).join("last-run")),
            random,
            lease_maint_config=default_lease_maint_config,
        )
        service.startService()
        [maintenance_call] = clock.getDelayedCalls()
        clock.advance(maintenance_call.getTime() - clock.seconds())

        self.assertThat(
            leases_maintained_at,
            Equals([datetime.utcfromtimestamp(clock.seconds())]),
        )


class VisitStorageIndexesFromRootTests(TestCase):
    """
    Tests for ``visit_storage_indexes_from_root``.
    """

    @given(node_hierarchies(), clocks())
    def test_visits_all_nodes(self, root_node, clock):
        """
        The operation calls the specified visitor with every node from the root to
        its deepest children.
        """
        visited = []

        def perform_visit(visit_assets):
            return visit_assets(visited.append)

        operation = visit_storage_indexes_from_root(
            perform_visit,
            lambda: [root_node],
        )

        self.assertThat(
            operation(),
            succeeded(Always()),
        )
        expected = root_node.flatten()
        self.assertThat(
            visited,
            MatchesAll(
                HasLength(len(expected)),
                AfterPreprocessing(
                    set,
                    Equals(set(node.get_storage_index() for node in expected)),
                ),
            ),
        )


def lists_of_buckets():
    """
    Build lists of bucket descriptions.

    A bucket description is a two-tuple of a storage index and a dict mapping
    share numbers to lease expiration times (as posix timestamps).  Any given
    storage index will appear only once in the overall result.
    """

    def add_expiration_times(sharenums):
        return builds(
            lambda nums, expires: dict(zip(nums, expires)),
            just(sharenums),
            lists(
                posix_timestamps(),
                min_size=len(sharenums),
                max_size=len(sharenums),
            ),
        )

    def buckets_strategy(count):
        si_strategy = sets(storage_indexes(), min_size=count, max_size=count)
        sharenum_strategy = lists(
            sets(sharenums(), min_size=1).flatmap(add_expiration_times),
            min_size=count,
            max_size=count,
        )
        return builds(
            zip,
            si_strategy,
            sharenum_strategy,
        )

    bucket_count_strategy = integers(min_value=0, max_value=100)
    return bucket_count_strategy.flatmap(buckets_strategy)


class RenewLeasesTests(TestCase):
    """
    Tests for ``renew_leases``.
    """

    @given(storage_brokers(clocks()), lists_of_buckets())
    def test_renewed(self, storage_broker, buckets):
        """
        ``renew_leases`` renews the leases of shares on all storage servers which
        have no more than the specified amount of time remaining on their
        current lease.
        """
        lease_secret = b"\0" * CRYPTO_VAL_SIZE
        convergence_secret = b"\1" * CRYPTO_VAL_SIZE
        secret_holder = SecretHolder(lease_secret, convergence_secret)
        min_lease_remaining = timedelta(days=3)

        # Make sure that the storage brokers have shares at the storage
        # indexes we're going to operate on.
        for storage_server in storage_broker.get_connected_servers():
            for (storage_index, shares) in buckets:
                for sharenum, expiration_time in shares.items():
                    try:
                        create_share(
                            storage_server.get_storage_server(),
                            storage_index,
                            sharenum,
                            size=123,
                            lease_expiration=int(expiration_time),
                        )
                    except SharesAlreadyExist:
                        # If the storage_brokers() strategy already put a
                        # share at this location, that's okay too.
                        pass

        def get_now():
            return datetime.utcfromtimestamp(
                storage_broker.clock.seconds(),
            )

        def visit_assets(visit):
            for storage_index, ignored in buckets:
                visit(storage_index)
            return succeed(None)

        d = renew_leases(
            visit_assets,
            storage_broker,
            secret_holder,
            min_lease_remaining,
            NoopMaintenanceObserver,
            get_now,
        )
        self.assertThat(
            d,
            succeeded(Always()),
        )

        self.assertThat(
            list(
                server.get_storage_server()
                for server in storage_broker.get_connected_servers()
            ),
            AllMatch(
                leases_current(
                    list(storage_index for (storage_index, ignored) in buckets),
                    get_now(),
                    min_lease_remaining,
                )
            ),
        )


class MaintainLeasesFromRootTests(TestCase):
    """
    Tests for ``maintain_leases_from_root``.
    """

    @given(storage_brokers(clocks()), node_hierarchies())
    def test_renewed(self, storage_broker, root_node):
        """
        ``maintain_leases_from_root`` creates an operation which renews the leases
        of shares on all storage servers which have no more than the specified
        amount of time remaining on their current lease.
        """
        lease_secret = b"\0" * CRYPTO_VAL_SIZE
        convergence_secret = b"\1" * CRYPTO_VAL_SIZE
        secret_holder = SecretHolder(lease_secret, convergence_secret)
        min_lease_remaining = timedelta(days=3)

        def get_now():
            return datetime.utcfromtimestamp(
                storage_broker.clock.seconds(),
            )

        operation = maintain_leases_from_root(
            lambda: [root_node],
            storage_broker,
            secret_holder,
            min_lease_remaining,
            NoopMaintenanceObserver,
            get_now,
        )
        d = operation()
        self.assertThat(
            d,
            succeeded(Always()),
        )

        relevant_storage_indexes = set(
            node.get_storage_index() for node in root_node.flatten()
        )

        self.assertThat(
            list(
                server.get_storage_server()
                for server in storage_broker.get_connected_servers()
            ),
            AllMatch(
                leases_current(
                    relevant_storage_indexes,
                    get_now(),
                    min_lease_remaining,
                )
            ),
        )

    @given(storage_brokers(clocks()), node_hierarchies())
    def test_activity_observed(self, storage_broker, root_node):
        """
        ``maintain_leases_from_root`` creates an operation which uses the given
        activity observer to report its progress.
        """
        lease_secret = b"\0" * CRYPTO_VAL_SIZE
        convergence_secret = b"\1" * CRYPTO_VAL_SIZE
        secret_holder = SecretHolder(lease_secret, convergence_secret)
        min_lease_remaining = timedelta(days=3)

        def get_now():
            return datetime.utcfromtimestamp(
                storage_broker.clock.seconds(),
            )

        observer = MemoryMaintenanceObserver()
        # There is only one available.
        observers = [observer]
        progress = observers.pop
        operation = maintain_leases_from_root(
            lambda: [root_node],
            storage_broker,
            secret_holder,
            min_lease_remaining,
            progress,
            get_now,
        )
        d = operation()
        self.assertThat(
            d,
            succeeded(Always()),
        )

        expected = []
        for node in root_node.flatten():
            for server in storage_broker.get_connected_servers():
                try:
                    shares = server.get_storage_server().buckets[
                        node.get_storage_index()
                    ]
                except KeyError:
                    continue
                else:
                    if shares:
                        expected.append(list(stat.size for stat in shares.values()))

        # The visit order doesn't matter.
        expected.sort()

        self.assertThat(
            observer.observed,
            AfterPreprocessing(
                sorted,
                Equals(expected),
            ),
        )<|MERGE_RESOLUTION|>--- conflicted
+++ resolved
@@ -79,14 +79,13 @@
     storage_indexes,
 )
 
-<<<<<<< HEAD
-default_lease_maint_config = lease_maintenance_from_tahoe_config(empty_config)
-=======
 try:
     from typing import Dict, List
 except ImportError:
     pass
 
+
+default_lease_maint_config = lease_maintenance_from_tahoe_config(empty_config)
 
 def interval_means():
     return floats(
@@ -103,7 +102,6 @@
         # example of how working with timedeltas is nicer, in general.
         lambda s: timedelta(seconds=s),
     )
->>>>>>> fe9341a9
 
 
 def dummy_maintain_leases():
