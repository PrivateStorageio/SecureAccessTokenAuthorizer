--- conflicted
+++ resolved
@@ -7,11 +7,7 @@
 from hashlib import sha256
 from json import loads
 from tempfile import mkdtemp
-<<<<<<< HEAD
-from typing import Any, Callable, Iterable, Optional, Union
-=======
-from typing import BinaryIO, Callable, Iterable, Optional, Union
->>>>>>> 1dfd4b21
+from typing import Any, BinaryIO, Callable, Iterable, Optional, TypeVar, Union
 
 import treq
 from allmydata.node import _Config
@@ -27,6 +23,8 @@
 from ._json import dumps_utf8
 from .config import read_node_url
 
+_T = TypeVar("_T")
+
 
 def async_retry(matchers: list[Callable[[Exception], bool]]):
     """
@@ -37,9 +35,11 @@
         function then the decorated function will be called again.
     """
 
-    def retry_decorator(f) -> Callable:
+    def retry_decorator(
+        f: Callable[..., Awaitable[_T]]
+    ) -> Callable[..., Awaitable[_T]]:
         @wraps(f)
-        async def decorated(*a, **kw) -> Awaitable:
+        async def decorated(*a, **kw) -> _T:
             while True:
                 try:
                     result = await f(*a, **kw)
@@ -133,7 +133,7 @@
     client: HTTPClient,
     get_data_provider: Callable[[], BinaryIO],
     api_root: DecodedURL,
-) -> Awaitable[str]:
+) -> str:
     """
     Upload the given data and return the resulting capability.
 
@@ -214,7 +214,7 @@
     client: HTTPClient,
     api_root: DecodedURL,
     dir_cap: str,
-) -> Awaitable[dict[str, dict[str, dict]]]:
+) -> dict[str, dict[str, dict]]:
     """
     Read the direct children of a directory.
     """
@@ -235,7 +235,7 @@
 async def make_directory(
     client: HTTPClient,
     api_root: DecodedURL,
-) -> Awaitable[str]:
+) -> str:
     """
     Create a new mutable directory and return the write capability string.
     """
