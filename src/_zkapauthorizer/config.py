--- conflicted
+++ resolved
@@ -27,12 +27,8 @@
 from datetime import timedelta
 from typing import Any, Optional
 
-<<<<<<< HEAD
-from allmydata.node import _Config
+from allmydata.node import _Config as Config
 from attrs import define
-=======
-from allmydata.node import _Config as Config
->>>>>>> 62227ea4
 from hyperlink import DecodedURL
 from twisted.python.filepath import FilePath
 
@@ -43,12 +39,8 @@
 REPLICA_RWCAP_BASENAME = NAME + ".replica-rwcap"
 
 
-<<<<<<< HEAD
 @define
 class EmptyConfig:
-=======
-class EmptyConfig(object):
->>>>>>> 62227ea4
     """
     Weakly pretend to be a Tahoe-LAFS configuration object with no
     configuration.
